--- conflicted
+++ resolved
@@ -222,10 +222,6 @@
 
     def _compute_d(self):
         x = self.x
-<<<<<<< HEAD
-        d = compute_d(x)
-        logger.info(f"Using d={d}.")
-=======
         if self.d_method == "fractal":
             d = compute_d_factal(x)
             logger.info(f"Using d={d}.")
@@ -235,7 +231,6 @@
                 f"Using embedding dimensionality d={d}. "
                 'Use d_method="fractal" to enable effective density normalization.'
             )
->>>>>>> e95c85b1
         if d > 50:
             message = f"""The detected dimensionality of the data is over 50,
             which is likely to cause numerical instability issues.
